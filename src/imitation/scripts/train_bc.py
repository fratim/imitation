"""Trains a policy via behavioral cloning (BC) from expert demonstrations."""

import logging
import os.path as osp
import pathlib
from typing import Any, Mapping, Optional, Sequence, Type, Union

import gym
import torch as th
from sacred.observers import FileStorageObserver
from stable_baselines3.common import policies, vec_env

from imitation.algorithms import bc
from imitation.data import rollout, types
from imitation.scripts.config.train_bc import train_bc_ex
from imitation.util import logger
from imitation.util import sacred as sacred_util


@train_bc_ex.main
def train_bc(
    _run,
    # TODO(shwang): Doesn't currently accept Iterable[Mapping] or
    #  types.TransitionsMinimal, unlike BC.__init__ or BC.set_expert_data_loader().
    expert_data_src: Union[types.AnyPath, Sequence[types.Trajectory]],
    expert_data_src_format: str,
    n_expert_demos: Optional[int],
    observation_space: gym.Space,
    action_space: gym.Space,
    batch_size: int,
    n_epochs: Optional[int],
    n_batches: Optional[int],
    l2_weight: float,
    policy_cls: Type[policies.BasePolicy],
    policy_kwargs: Mapping[str, Any],
    optimizer_cls: Type[th.optim.Optimizer],
    optimizer_kwargs: dict,
    log_dir: types.AnyPath,
    venv: Optional[vec_env.VecEnv],
    log_interval: int,
    log_rollouts_n_episodes: int,
    n_episodes_eval: int,
) -> Mapping[str, Mapping[str, float]]:
    """Sacred interface to Behavioral Cloning.

    Args:
        expert_data_src: Either a path to pickled `Sequence[Trajectory]` or
            `Sequence[Trajectory]`.
        expert_data_src_format: Either "path" if `expert_data_src` is a path, or
            "trajectory" if `expert_data_src` if `Sequence[Trajectory]`.
        n_expert_demos: If not None, then a positive number used to truncate the number
            expert demonstrations used from `expert_data_src`. If this number is larger
            than the total number of demonstrations available, then a ValueError is
            raised.
        observation_space: The observation space corresponding to the expert data.
        action_space: The action space corresponding to the expert data.
        batch_size: Number of observation-action samples used in each BC update.
        n_epochs: The total number of training epochs. Set exactly one of n_epochs and
            n_batches.
        n_batches: The total number of training batches. Set exactly one of n_epochs and
            n_batches.
        l2_weight: L2 regularization weight.
        policy_cls: Class of BC policy to initialize.
        policy_kwargs: Constructor keyword arguments for BC policy.
        optimizer_cls: The Torch optimizer class used for BC updates.
        optimizer_kwargs: keyword arguments, excluding learning rate and
              weight decay, for optimiser construction.
        log_dir: Log output directory. Final policy is also saved in this directory as
            "{log_dir}/final.pkl"
        venv: If not None, then this VecEnv is used to generate rollout episodes for
            evaluating policy performance during and after training.
        log_interval: The number of updates in between logging various training
            statistics to stdout and Tensorboard.
        log_rollouts_n_episodes: The number of rollout episodes generated for
            training statistics every `log_interval` updates. If `venv` is None or
            this argument is nonpositive, then no rollouts are generated.
        n_episodes_eval: The number of final evaluation rollout episodes, if `venv` is
            provided. These rollouts are used to generate final statistics saved into
            Sacred results, which can be compiled into a table by
            `imitation.scripts.analyze.analyze_imitation`.

    Returns:
        Statistics for rollouts from the trained policy and demonstration data.

    Raises:
        ValueError: if `observation_space` or `action_space` are None.
    """
    if observation_space is None:
        raise ValueError("observation_space cannot be None")
    if action_space is None:
        raise ValueError("action_space cannot be None")

    log_dir = pathlib.Path(log_dir)
    log_dir.mkdir(parents=True, exist_ok=True)
    logging.info("Logging to %s", log_dir)

    custom_logger = logger.configure(log_dir, ["tensorboard", "stdout"])
    sacred_util.build_sacred_symlink(log_dir, _run)

    if expert_data_src_format == "path":
        expert_trajs = types.load(expert_data_src)
    elif expert_data_src_format == "trajectory":
        # Convenience option for launching experiment from Python script with
        # in-memory trajectories.
        expert_trajs = expert_data_src
    else:
        raise ValueError(f"Invalid expert_data_src_format={expert_data_src_format}")

    # TODO(shwang): Copied from scripts/train_adversarial -- refactor with "auto",
    # or combine all train_*.py into a single script?
    if n_expert_demos is not None:
        if not len(expert_trajs) >= n_expert_demos:
            raise ValueError(
                f"Want to use n_expert_demos={n_expert_demos} trajectories, but only "
                f"{len(expert_trajs)} are available.",
            )
        expert_trajs = expert_trajs[:n_expert_demos]

    policy = policy_cls(
        observation_space=observation_space,
        action_space=action_space,
        **policy_kwargs,
    )
    model = bc.BC(
        observation_space=observation_space,
        action_space=action_space,
        policy=policy,
        demonstrations=expert_trajs,
        demo_batch_size=batch_size,
        l2_weight=l2_weight,
        optimizer_cls=optimizer_cls,
        optimizer_kwargs=optimizer_kwargs,
        custom_logger=custom_logger,
    )
    model.train(
        n_epochs=n_epochs,
        n_batches=n_batches,
        log_interval=log_interval,
        log_rollouts_venv=venv,
        log_rollouts_n_episodes=log_rollouts_n_episodes,
    )
    model.save_policy(policy_path=pathlib.Path(log_dir, "final.th"))

    print(f"Visualize results with: tensorboard --logdir '{log_dir}'")

    # TODO(shwang): Use auto env, auto stats thing with shared `env` and stats
    #  ingredient, or something like that.
    sample_until = rollout.make_sample_until(
<<<<<<< HEAD
        min_timesteps=None, min_episodes=n_episodes_eval,
=======
        min_timesteps=None,
        min_episodes=n_episodes_eval,
>>>>>>> 08b135fd
    )
    trajs = rollout.generate_trajectories(
        model.policy,
        venv,
        sample_until=sample_until,
    )
    results = {}
    results["expert_stats"] = rollout.rollout_stats(expert_trajs)
    results["imit_stats"] = rollout.rollout_stats(trajs)
    return results


def main_console():
    observer = FileStorageObserver(osp.join("output", "sacred", "train_bc"))
    train_bc_ex.observers.append(observer)
    train_bc_ex.run_commandline()


if __name__ == "__main__":
    main_console()<|MERGE_RESOLUTION|>--- conflicted
+++ resolved
@@ -146,12 +146,8 @@
     # TODO(shwang): Use auto env, auto stats thing with shared `env` and stats
     #  ingredient, or something like that.
     sample_until = rollout.make_sample_until(
-<<<<<<< HEAD
-        min_timesteps=None, min_episodes=n_episodes_eval,
-=======
         min_timesteps=None,
         min_episodes=n_episodes_eval,
->>>>>>> 08b135fd
     )
     trajs = rollout.generate_trajectories(
         model.policy,
