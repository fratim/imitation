--- conflicted
+++ resolved
@@ -70,11 +70,7 @@
     fragment_length: int,
     transition_oversampling: float,
     initial_comparison_frac: float,
-<<<<<<< HEAD
-    random_frac: float,
-=======
     exploration_frac: float,
->>>>>>> 0113326d
     trajectory_path: Optional[str],
     save_preferences: bool,
     agent_path: Optional[str],
@@ -108,13 +104,8 @@
             sampled before the rest of training begins (using the randomly initialized
             agent). This can be used to pretrain the reward model before the agent
             is trained on the learned reward.
-<<<<<<< HEAD
-        random_frac: fraction of trajectory samples that will be created using
-            random actions, rather than the current trained policy. Might be helpful
-=======
         exploration_frac: fraction of trajectory samples that will be created using
             partially random actions, rather than the current policy. Might be helpful
->>>>>>> 0113326d
             if the learned policy explores too little and gets stuck with a wrong
             reward.
         trajectory_path: either None, in which case an agent will be trained
@@ -124,12 +115,8 @@
         agent_path: if given, initialize the agent using this stored policy
             rather than randomly.
         reward_trainer_kwargs: passed to CrossEntropyRewardTrainer
-<<<<<<< HEAD
-        gatherer_kwargs: passed to SyntheticGatherer
-=======
         gatherer_cls: type of PreferenceGatherer to use (defaults to SyntheticGatherer)
         gatherer_kwargs: passed to the PreferenceGatherer specified by gatherer_cls
->>>>>>> 0113326d
         fragmenter_kwargs: passed to RandomFragmenter
         rl: parameters for RL training, used for restoring agents.
         allow_variable_horizon: If False (default), algorithm will raise an
@@ -239,25 +226,6 @@
         trajectory_generator = preference_comparisons.AgentTrainer(
             algorithm=agent,
             reward_fn=reward_net,
-<<<<<<< HEAD
-            random_frac=random_frac,
-            custom_logger=custom_logger,
-        )
-    else:
-        if random_frac > 0:
-            raise ValueError(
-                "random_frac can't be set when a trajectory dataset is used",
-=======
-            exploration_frac=exploration_frac,
-            seed=_seed,
-            custom_logger=custom_logger,
-        )
-    else:
-        if exploration_frac > 0:
-            raise ValueError(
-                "exploration_frac can't be set when a trajectory dataset is used",
->>>>>>> 0113326d
-            )
         trajectory_generator = preference_comparisons.TrajectoryDataset(
             path=trajectory_path,
             seed=_seed,
@@ -266,7 +234,6 @@
 
     fragmenter = preference_comparisons.RandomFragmenter(
         **fragmenter_kwargs,
-        seed=_seed,
         custom_logger=custom_logger,
     )
     gatherer = gatherer_cls(
