"""Configuration settings for eval_policy, evaluating pre-trained policies."""

import os

import sacred

from imitation.util import util

eval_policy_ex = sacred.Experiment("eval_policy")


@eval_policy_ex.config
def replay_defaults():
    env_name = "CartPole-v1"  # environment to evaluate in
    env_make_kwargs = {}  # The kwargs passed to `spec.make`.
    eval_n_timesteps = int(1e4)  # Min timesteps to evaluate, optional.
    eval_n_episodes = None  # Num episodes to evaluate, optional.
    num_vec = 1  # number of environments in parallel
    parallel = False  # Use SubprocVecEnv (generally faster if num_vec>1)
    max_episode_steps = None  # Set to positive int to limit episode horizons

    videos = False  # save video files
    video_kwargs = {}  # arguments to VideoWrapper
    render = True  # render to screen
    render_fps = 60  # -1 to render at full speed
    log_root = os.path.join("output", "eval_policy")  # output directory

    policy_type = "ppo"  # class to load policy, see imitation.policies.loader
    policy_path = (
        "tests/testdata/expert_models/" "cartpole_0/policies/final/"
    )  # serialized policy

    reward_type = None  # Optional: override with reward of this type
    reward_path = None  # Path of serialized reward to load

    save_rollouts = False  # Save rollouts generated during eval to disk?


@eval_policy_ex.config
def logging(log_root, env_name):
    log_dir = os.path.join(
<<<<<<< HEAD
        log_root, env_name.replace("/", "_"), util.make_unique_timestamp(),
=======
        log_root,
        env_name.replace("/", "_"),
        util.make_unique_timestamp(),
>>>>>>> 08b135fd
    )


@eval_policy_ex.named_config
def fast():
    eval_n_timesteps = 1
    eval_n_episodes = None
    max_episode_steps = 1<|MERGE_RESOLUTION|>--- conflicted
+++ resolved
@@ -39,13 +39,9 @@
 @eval_policy_ex.config
 def logging(log_root, env_name):
     log_dir = os.path.join(
-<<<<<<< HEAD
-        log_root, env_name.replace("/", "_"), util.make_unique_timestamp(),
-=======
         log_root,
         env_name.replace("/", "_"),
         util.make_unique_timestamp(),
->>>>>>> 08b135fd
     )
 
 
