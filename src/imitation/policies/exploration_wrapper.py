"""Wrapper to turn a policy into a more exploratory version."""

from typing import Optional

import numpy as np
from stable_baselines3.common import vec_env

from imitation.data import rollout


class ExplorationWrapper:
    """Wraps a PolicyCallable to create a partially randomized version.

    This wrapper randomly switches between two policies: the wrapped policy,
    and a random one. After each action, the current policy is kept
    with a certain probability. Otherwise, one of these two policies is chosen
    at random (without any dependence on what the current policy is).

    The random policy uses the `action_space.sample()` method.
    """

    def __init__(
        self,
        policy: rollout.PolicyCallable,
        venv: vec_env.VecEnv,
        random_prob: float,
        switch_prob: float,
        seed: Optional[int] = None,
    ):
        """Initializes the ExplorationWrapper.

        Args:
            policy: The policy to randomize.
            venv: The environment to use (needed for sampling random actions).
            random_prob: The probability of picking the random policy when switching.
<<<<<<< HEAD
            switch_prob: The probability of switching the current policy.
=======
            switch_prob: The probability of switch away from the current policy.
>>>>>>> 9c9d7b2e
            seed: The random seed to use.
        """
        self.wrapped_policy = policy
        self.random_prob = random_prob
        self.switch_prob = switch_prob
        self.venv = venv

        self.rng = np.random.RandomState(seed)
        self.venv.action_space.seed(seed)

        self.current_policy = policy
        # Choose the initial policy at random
        self._switch()

    def _random_policy(self, obs: np.ndarray) -> np.ndarray:
        acts = [self.venv.action_space.sample() for _ in range(len(obs))]
        return np.stack(acts, axis=0)

    def _switch(self) -> None:
        """Pick a new policy at random."""
        if self.rng.rand() < self.random_prob:
            self.current_policy = self._random_policy
        else:
            self.current_policy = self.wrapped_policy

    def __call__(self, obs: np.ndarray) -> np.ndarray:
        acts = self.current_policy(obs)
        if self.rng.rand() < self.switch_prob:
            self._switch()
        return acts<|MERGE_RESOLUTION|>--- conflicted
+++ resolved
@@ -33,11 +33,7 @@
             policy: The policy to randomize.
             venv: The environment to use (needed for sampling random actions).
             random_prob: The probability of picking the random policy when switching.
-<<<<<<< HEAD
-            switch_prob: The probability of switching the current policy.
-=======
             switch_prob: The probability of switch away from the current policy.
->>>>>>> 9c9d7b2e
             seed: The random seed to use.
         """
         self.wrapped_policy = policy
